--- conflicted
+++ resolved
@@ -1,11 +1,10 @@
 # Constants
 TARGET = 'ice_velocity'  # The target variable to predict
-POPULATION = 15  # Number of individuals in the population
+POPULATION = 500  # Number of individuals in the population
 
 import numpy as np
 import operator
 import random
-<<<<<<< HEAD
 from functools import partial
 from deap import algorithms, base, creator, gp, tools
 from scripts.preprocessing.data_loader import get_train_test_splits
@@ -20,28 +19,6 @@
 X_train, X_test, y_train, y_test = get_train_test_splits(test_size=0.2)
 X_train, y_train, train_scales = apply_minmax_scaling(X_train, y_train)
 X_test, y_test, test_scales = apply_minmax_scaling(X_test, y_test)
-=======
-import functools
-import numpy as np
-import pandas as pd
-from deap import algorithms, base, creator, tools, gp
-from scripts.preprocessing.data_loader import (
-    get_train_test_splits,
-    get_combined_dataset,
-)
-from sklearn.metrics import mean_squared_error, mean_absolute_error, r2_score
-from scripts.visualisations.plotting import plot_averaged_heatmap
-from multiprocessing import Pool
-
-
-def protected_div(x, y):
-    return np.divide(x, y, out=np.zeros_like(x), where=y != 0)
-
-
-def if_then_else(condition, output1, output2):
-    return np.where(condition, output1, output2)
-
->>>>>>> f89d330d
 
 def plot_tree(expr):
     nodes, edges, labels = gp.graph(expr)
@@ -60,7 +37,6 @@
         plt.close()
         return
 
-<<<<<<< HEAD
     # Create a directed graph
     g = nx.DiGraph()
     g.add_edges_from(edges)
@@ -233,169 +209,4 @@
     plt.title(f'GP vs ExtraTrees Predictions for {TARGET}')
     plt.legend()
     plt.savefig('predictions_comparison.png')
-    plt.close()
-=======
-
-def define_primitives(X):
-    pset = gp.PrimitiveSet("MAIN", X.shape[1])
-
-    pset.addPrimitive(np.add, 2)
-    pset.addPrimitive(np.subtract, 2)
-    pset.addPrimitive(np.multiply, 2)
-    pset.addPrimitive(protected_div, 2)
-    pset.addPrimitive(np.maximum, 2)
-    pset.addPrimitive(if_then_else, 3)
-
-    pset.addEphemeralConstant("constant", functools.partial(constant))
-
-    feature_names = [
-        "x",
-        "y",
-        "bedrock_elevation",
-        "precipitation",
-        "air_temperature",
-        "ocean_temperature",
-        "year",
-        "distance_to_pole",
-        "bedrock_below_sea_level",
-        "temperature_difference",
-        "log_air_temperature",
-        "rolling_std_precipitation",
-        "rolling_std_air_temperature",
-        "air_temperature_low_45",
-    ]
-
-    rename_dict = {f"ARG{i}": name for i, name in enumerate(feature_names)}
-    pset.renameArguments(**rename_dict)
-    return pset
-
-
-def vectorized_evaluate(individual, pset, X, y):
-    func = gp.compile(expr=individual, pset=pset)
-
-    def vectorized_func(*args):
-        return np.frompyfunc(func, len(args), 1)(*args)
-
-    predictions = vectorized_func(*[X[:, i] for i in range(X.shape[1])])
-    predictions = np.clip(predictions.astype(float), 0, 1)
-    mse = mean_squared_error(y, predictions)
-    return (mse,)
-
-
-def setup_toolbox(pset):
-    creator.create("FitnessMin", base.Fitness, weights=(-1.0,))
-    creator.create("Individual", gp.PrimitiveTree, fitness=creator.FitnessMin)
-
-    toolbox = base.Toolbox()
-    toolbox.register("expr", gp.genHalfAndHalf, pset=pset, min_=1, max_=8)
-    toolbox.register("individual", tools.initIterate, creator.Individual, toolbox.expr)
-    toolbox.register("population", tools.initRepeat, list, toolbox.individual)
-    toolbox.register("compile", gp.compile, pset=pset)
-    return toolbox
-
-
-def setup_parallel_toolbox(pset, X, y):
-    toolbox = setup_toolbox(pset)
-    pool = Pool()
-    toolbox.register("map", pool.map)
-    toolbox.register("evaluate", vectorized_evaluate, pset=pset, X=X, y=y)
-    toolbox.register("select", tools.selTournament, tournsize=7)
-    toolbox.register("mate", gp.cxOnePoint)
-    toolbox.register("expr_mut", gp.genFull, min_=0, max_=2)
-    toolbox.register("mutate", gp.mutUniform, expr=toolbox.expr_mut, pset=pset)
-    return toolbox, pool
-
-
-def run_gp(X, y, n_gen=50, pop_size=500, cxpb=0.8, mutpb=0.2):
-    pset = define_primitives(X)
-    toolbox, pool = setup_parallel_toolbox(pset, X, y)
-
-    pop = toolbox.population(n=pop_size)
-    hof = tools.HallOfFame(1)
-
-    stats_fit = tools.Statistics(lambda ind: ind.fitness.values)
-    stats_size = tools.Statistics(len)
-    mstats = tools.MultiStatistics(fitness=stats_fit, size=stats_size)
-    mstats.register("avg", np.mean)
-    mstats.register("std", np.std)
-    mstats.register("min", np.min)
-    mstats.register("max", np.max)
-
-    pop, log = algorithms.eaSimple(
-        pop, toolbox, cxpb, mutpb, n_gen, stats=mstats, halloffame=hof, verbose=True
-    )
-
-    pool.close()
-    return pop, log, hof
-
-
-def evaluate_model(model, X, y):
-    pset = define_primitives(X)
-    func = gp.compile(expr=model, pset=pset)
-
-    def vectorized_func(*args):
-        return np.frompyfunc(func, len(args), 1)(*args)
-
-    predictions = vectorized_func(*[X[:, i] for i in range(X.shape[1])])
-    predictions = np.clip(predictions.astype(float), 0, 1)
-    mse = mean_squared_error(y, predictions)
-    rmse = np.sqrt(mse)
-    mae = mean_absolute_error(y, predictions)
-    r2 = r2_score(y, predictions)
-    return mse, rmse, mae, r2, predictions
-
-
-def evolve_models(X_train, y_train, X_test, y_test):
-    models = {}
-    error_dict = {}
-    for target in ["ice_velocity", "ice_mask", "ice_thickness"]:
-        print(f"\nEvolving model for {target}...")
-        y_train_target = y_train[target].values
-        pop, log, hof = run_gp(X_train.values, y_train_target)
-        best_model = hof[0]
-        models[target] = best_model
-
-        # Evaluate on train set
-        train_mse, train_rmse, train_mae, train_r2, _ = evaluate_model(
-            best_model, X_train.values, y_train_target
-        )
-
-        # Evaluate on test set
-        test_mse, test_rmse, test_mae, test_r2, test_predictions = evaluate_model(
-            best_model, X_test.values, y_test[target].values
-        )
-
-        # Calculate error for the entire test set
-        error = np.abs(y_test[target].values - test_predictions)
-        error_dict[f"{target}_error"] = error
-
-        print(f"\nPerformance metrics for {target}:")
-        print(f"{'Metric':<10} {'Train':<15} {'Test':<15}")
-        print(f"{'-'*40}")
-        print(f"{'MSE':<10} {train_mse:<15.6f} {test_mse:<15.6f}")
-        print(f"{'RMSE':<10} {train_rmse:<15.6f} {test_rmse:<15.6f}")
-        print(f"{'MAE':<10} {train_mae:<15.6f} {test_mae:<15.6f}")
-        print(f"{'R2':<10} {train_r2:<15.6f} {test_r2:<15.6f}")
-
-        # Print the best model
-        print(f"\nBest model for {target}:")
-        print(best_model)
-
-    # Create a DataFrame with the error columns
-    error_df = pd.DataFrame(error_dict)
-
-    return models, error_df
-
-
-if __name__ == "__main__":
-    X_train, X_test, y_train, y_test = get_train_test_splits(test_size=0.2)
-    models, error_df = evolve_models(X_train, y_train, X_test, y_test)
-    print("ERRORS", error_df.describe())
-    df = get_combined_dataset(X_train, y_train, X_test, y_test)
-    df = pd.concat([df, error_df], axis=1)
-
-    for target in ["ice_velocity", "ice_mask", "ice_thickness"]:
-        plot_averaged_heatmap(
-            df, f"{target}_error", save_path=f"out/images/gp/{target}_error"
-        )
->>>>>>> f89d330d
+    plt.close()