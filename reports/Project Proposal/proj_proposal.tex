--- conflicted
+++ resolved
@@ -23,14 +23,8 @@
   models do not provide the necessary computational 
   efficiency for sufficiently long term predictions. This
   project aims to investigate and evaluate the application
-<<<<<<< HEAD
   of advanced machine learning techniques as a potential
   alternative to traditional methods.
-=======
-  of Genetic Programming \textit{(GP)} and Evolutionary
-  Learning techniques as a potential alternative to 
-  traditional methods.
->>>>>>> a7409bf3
 \end{abstract}
 
 
@@ -42,28 +36,18 @@
 
 The changing conditions of Antarctica's Ice Sheets are a 
 significant factor in global climate change, particularly
-<<<<<<< HEAD
 with respect to rising sea levels \cite{edwards2021projected}.
 As these ice sheets melt due to global warming, the global
 mean sea level \textit{(GMSL)} rises, with wide ranging 
 implications for coastal communities and ecosystems \cite{hinkel2014coastal}.
 In this context, the
-=======
-with respect to rising sea levels. In this context, the
->>>>>>> a7409bf3
 ability to accurately model the long-term behaviour of
 these ice sheets is of great importance. Current approaches
 are not computationally efficient enough to provide
 meaningfully long-term predictions within practical time
-<<<<<<< HEAD
 limits \cite{huybrechts1988evolution}. This project aims to investigate the application of
 advanced machine learning algorithms as a potential
 alternative. There is some
-=======
-limits. This project aims to investigate the application of
-Genetic Programming \textit{(GP)} and  Evolutionary Learning
-techniques as a potential alternative. There is some
->>>>>>> a7409bf3
 challenge in the application of these techniques, as the
 models produced must be accurate and efficient enough to
 meaningfully improve the practicality of long-term
@@ -73,7 +57,6 @@
 
 \section*{2. Motivations}
 
-<<<<<<< HEAD
 Current methods of modelling Antarctic Ice Sheet measurements
 - such as those being undertaken at Victoria University's Antarctic 
 Research Center \textit{(ARC)} - are typically based on
@@ -89,18 +72,6 @@
 benefits \cite{simeone2018brief}.
 While many methods will be evaluated, the use of 
 Genetic Programming \textit{(GP)} 
-=======
-Current methods of modelling Antarctic Ice Sheet measurements 
-- such as those being undertaken at Victoria University's Antarctic 
-Research Center \textit{(ARC)} - are typically based on
-traditional statistical methods, which are computationally
-intensive and time consuming. This inefficiency limits the
-practical scope of predictions, excluding the potential of
-longer-term forecasts. The use of machine learning models
-shows promise as an approach due to the improved 
-computational efficiency of these predictive systems. 
-Specifically, the use of Genetic Programming \textit{(GP)} 
->>>>>>> a7409bf3
 and Evolutionary Learning techniques provide the 
 greatest potential due to the increased explainability
 these methods provide allowing for greater understanding in
@@ -128,11 +99,7 @@
   
   Finally, potential feature engineering opportunities
   should be explored to identify potential improvements.
-<<<<<<< HEAD
 \item \textbf{Development of target-independant models} and evaluation
-=======
-\item \textbf{Several iterations of model development} and evaluation
->>>>>>> a7409bf3
   using Genetic Programming and Evolutionary Learning
   techniques, to identify the most effective approach.
   \textit{(~8 weeks)}
@@ -140,7 +107,6 @@
   Each model should explore implementing a different
   approach, before analysing and evaluating the results
   against previous iterations.
-<<<<<<< HEAD
 \item \textbf{Development of target-dependant models} and evaluation
   using Genetic Programming and Evolutionary Learning
   techniques, to identify the most effective approach.
@@ -150,9 +116,6 @@
   approach, before analysing and evaluating the results
   against previous iterations.
 \item \textbf{Evaluation of model interpretability and explainability},
-=======
-\item \textbf{Further development of the most effective approach},
->>>>>>> a7409bf3
   targetting the explainability and interpretability of
   the predicted outputs. \textit{(~4 weeks)}
 
@@ -160,11 +123,7 @@
   underlying mathematical expressions evolved by the model,
   and checking these against current scientific
   understanding of the problem.
-<<<<<<< HEAD
 \item \textbf{Further evaluation and improvement of the most effective model}, to
-=======
-\item \textbf{A final evaluation of the most effective model}, to
->>>>>>> a7409bf3
   determine the potential for improvement over traditional
   methods. \textit{(~4 weeks)}
 
@@ -188,23 +147,16 @@
   provide accurate predictions of the Antarctic Ice Sheet
   measurements, and that these predictions closely follow
   the measurements provided by ARC.
-<<<<<<< HEAD
   
   Possible metrics for
   this evaluation include Precision, Recall, Accuracy,
   F1 Score and Mean Squared Error \textit{(MSE)}.
-=======
->>>>>>> a7409bf3
 \item \textbf{The computational efficiency of the model.}
 
   Any developed model should maintain a sufficiently high
   computational efficiency to allow for long-term predictions
   without exceeding practical time limits.
 \item \textbf{The interpretability of the model's results.}
-<<<<<<< HEAD
-=======
-
->>>>>>> a7409bf3
   To verify and validate the results of the model, the 
   predicted results should also be available for 
   interpretation and explanation as to how those results
@@ -218,6 +170,8 @@
 
 No external or additional resources are required for the
 project as all tooling is publicly and freely accessible.
+No external or additional resources are required for the
+project as all tooling is publicly and freely accessible.
 
 %%%%%%%%%%%%%%%%%%%%%%%%%%%%%%%%%%%%%%%%%%%%%%%%%%%%%%%
 \backmatter
