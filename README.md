# Genetic Programming for Sea Level Rise

This project, to be submitted as my honors-year research project, endeavours to utilize genetic programming and evolutionary machine learning algorithms to more efficiently predict changes in ice sheets.

> [!WARNING]
> ⚠️*This project **is not complete**, and should be viewed as a work-in-progress*.

## 1. Brief

Climate change is causing sea levels to rise significantly, which considerably influences the human economy and species' living. One of the direct mechanisms that contribute to the observed sea level rise is the melting of land ice. It is vital to have some insight into how these ice sheets changes in the future. Numerical models have been used to predict how fast ice sheet is melting. These numerical models are based on complex physical numerical models with numerous complex differential equations, which is computationally expensive and time-consuming. This project will develop new evolutionary learning models that can predict ice sheet change effectively and efficiently.

---

## 2. Installation

After [**cloning the repository**](x-github-client://openRepo/https://github.com/sam-mata/sealevelai) or [**downloading a zip version**](https://github.com/sam-mata/SeaLevelAI/archive/refs/heads/main.zip), the project requires several libraries to be installed _(which are detailed in [`requirements.txt`](requirements.txt))_, this can be done with the following command:

```python
    pip install -r requirements.txt
```

---

## 3. Usage

<<<<<<< HEAD
> [!WARNING]
> ⚠️*This section is still being completed*.
=======
> [!NOTE]
> This section is under construction.
>>>>>>> a7409bf3

This project utlizes several scripts and notebooks:

> [!NOTE]
> A helper script, [`main.py`](/scripts/main.py), is also available for easier utility, this can be run with:
>
> ```bash
> python scripts/main.py
> ```

---

## 4. Repository

### 4.1 Directories

-   [`/data`](/data/) - Input datasets.
-   [`/model`](/model/) - Model training and testing.
-   [`/scripts`](/scripts/) - Helper scripts with various shorthand utilities for reuse across project.
-   [`/reports`](/reports/) - Project proposal and other reporting.

### 4.2 Root Files

-   [`EDA.ipynb`](EDA.ipynb) - Exploratory-data-analysis _(EDA)_
-   [`main.py`](main.py) - Startup helper script to launch training, testing, and analysis utilities.

### 4.3 Project Management

-   [`/.github`](/.github) - Directory containing repository management tools, including issue templates and formatting checks.
-   [`LICENSE`](LICENSE) - Standard MIT usage license.
-   [`requirements.txt`](requirements.txt) - Required Python libraries and versions for correct usage.

---

## 5. Dataset

This project uses datasets provided by [**Professor Nicholas Golledge**](https://people.wgtn.ac.nz/nick.golledge) from [**Victoria University's Antarctic Research Center**](https://www.wgtn.ac.nz/antarctic).

The datasets are results from current physical simulations, split into `.txt` files labeled by year _(ranging 86 years from 2015 to 2100)_ held in the [`data`](data) directory. Each file represents 1 year, holding 8 features split across 3 types:

1. ### Positional Constants

    Spatial data is encoded simply with two input features: **`x coordinate`** and **`y coordinate`**. These are constant over time, and unique to each sample.

2. ### Boundary Conditions / Input Forcings

    There are three temporally-evolving boundary conditions that can be used for model predictions: **`precipitation`**, **`air temperature`**, and **`ocean temperature`**.

3. ### Outputs

    There are three outputs to be predicted: **`ice thickness`**, **`ice velocity`**, and **`ice mask`**.

### Domain Knowledge

Several notes of domain knowledge were left with the data, giving possible expectations with how the data and models should behave according to current scientific understandings.

-   Outputs are predicted to correlate most with **`ocean temperature`** compared to other input features.
-   It is predicted that the output responses will be lagged with respect to the input forcings _(ie the **`ice thickness`** might start changing years or even decades after a change in boundary conditions.)_.

> [!WARNING]
> Many features hold no measured value in some samples, with these being filled with `NaN` or `9.96920996839e+36`.

---

## 6. Authorship

All project development completed by [**Sam Mata**](https://www.sammata.nz/), with supervision from [**Dr Bach Nguyen**](https://people.wgtn.ac.nz/bach.nguyen) and [**Dr Bing Xue**](https://people.wgtn.ac.nz/bing.xue).

Datasets provided by [**Professor Nicholas Golledge**](https://people.wgtn.ac.nz/nick.golledge) with initial exploratory data analysis being completed by **Serafina Slevin**.

This project was completed under the [**Center for Data Science and Artificial Intelligence**](https://www.wgtn.ac.nz/cdsai) in collaboration with the [**Antarctic Research Centre**](https://www.wgtn.ac.nz/antarctic) at [**Victoria University of Wellington**](https://www.wgtn.ac.nz/).<|MERGE_RESOLUTION|>--- conflicted
+++ resolved
@@ -23,13 +23,8 @@
 
 ## 3. Usage
 
-<<<<<<< HEAD
-> [!WARNING]
-> ⚠️*This section is still being completed*.
-=======
 > [!NOTE]
 > This section is under construction.
->>>>>>> a7409bf3
 
 This project utlizes several scripts and notebooks:
 
