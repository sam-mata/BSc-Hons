--- conflicted
+++ resolved
@@ -45,19 +45,11 @@
     ax.set_title(title)
 
     # Adjust labels
-<<<<<<< HEAD
-    ax.set_xlabel('X Coordinate')
-    ax.set_ylabel('Y Coordinate')
-    ax.set_xticklabels([f'{float(t.get_text()):.3f}' for t in ax.get_xticklabels()])
-    ax.set_yticklabels([f'{float(t.get_text()):.3f}' for t in ax.get_yticklabels()])
-    
-=======
     ax.set_xlabel("X Coordinate")
     ax.set_ylabel("Y Coordinate")
     ax.set_xticklabels([f"{float(t.get_text()):.0f}" for t in ax.get_xticklabels()])
     ax.set_yticklabels([f"{float(t.get_text()):.0f}" for t in ax.get_yticklabels()])
 
->>>>>>> b2972ac0
     # Invert y-axis to match geographical orientation
     ax.invert_yaxis()
 
